apiVersion: v2
name: litellm
description: A Helm chart to refer the official litellm helm chart
type: application
<<<<<<< HEAD
version: 0.3.4
=======
version: 0.3.10
>>>>>>> 7570e61d
dependencies:
  - name: litellm-helm
    version: 0.1.642
    repository: oci://ghcr.io/berriai
    condition: litellm-helm.enabled
  - name: prometheus
    version: 27.8.0
    repository: https://prometheus-community.github.io/helm-charts
  - name: grafana
    version: 8.12.0
    repository: https://grafana.github.io/helm-charts
    condition: grafana.enabled
  - name: lago
    version: 1.21.3
    repository: https://charts.getlago.com/
    condition: lago.enabled<|MERGE_RESOLUTION|>--- conflicted
+++ resolved
@@ -2,11 +2,7 @@
 name: litellm
 description: A Helm chart to refer the official litellm helm chart
 type: application
-<<<<<<< HEAD
-version: 0.3.4
-=======
-version: 0.3.10
->>>>>>> 7570e61d
+version: 0.3.11
 dependencies:
   - name: litellm-helm
     version: 0.1.642
